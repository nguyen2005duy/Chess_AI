--- conflicted
+++ resolved
@@ -37,7 +37,7 @@
     global BLACK_PAWNS, BLACK_KNIGHTS, BLACK_BISHOPS, BLACK_ROOKS, BLACK_QUEENS, BLACK_KINGS
     global WHITE_PIECES, BLACK_PIECES, ALL_PIECES
     global SIDE_TO_MOVE, CASTLING_RIGHTS, EN_PASSANT_SQUARE, HALF_MOVE_COUNTER, FULL_MOVE_COUNTER
-    global BITBOARDS, OCCUPATIONS
+
     # Use correct python-chess accessors
     white_occupied = board.occupied_co[chess.WHITE]
     black_occupied = board.occupied_co[chess.BLACK]
@@ -59,21 +59,6 @@
     WHITE_PIECES = white_occupied
     BLACK_PIECES = black_occupied
     ALL_PIECES = board.occupied
-    BITBOARDS[0] = WHITE_PAWNS
-    BITBOARDS[1] = WHITE_KNIGHTS
-    BITBOARDS[2] = WHITE_BISHOPS
-    BITBOARDS[3] = WHITE_ROOKS
-    BITBOARDS[4] = WHITE_QUEENS
-    BITBOARDS[5] = WHITE_KINGS
-    BITBOARDS[6] = BLACK_PAWNS
-    BITBOARDS[7] = BLACK_KNIGHTS
-    BITBOARDS[8] = BLACK_BISHOPS
-    BITBOARDS[9] = BLACK_ROOKS
-    BITBOARDS[10] = BLACK_QUEENS
-    BITBOARDS[11] = BLACK_KINGS
-    OCCUPATIONS[0] = WHITE_PIECES
-    OCCUPATIONS[1] = BLACK_PIECES
-    OCCUPATIONS[2] = ALL_PIECES
 
     SIDE_TO_MOVE = board.turn
     CASTLING_RIGHTS = board.castling_rights
@@ -104,37 +89,4 @@
     if king_bb == 0:
         return None # King not found on the board
     # Assuming there's exactly one king, find its square index
-<<<<<<< HEAD
-    return chess.lsb(king_bb)
-# Example Usage (for testing)
-if __name__ == "__main__":
-    board = chess.Board()
-    initialize_bitboards(board)
-
-    print("Initial Board:")
-    print(board)
-
-    print("\nWhite Pawns Bitboard:")
-    print_bitboard(WHITE_PAWNS)
-
-    print("\nAll Pieces Bitboard:")
-    print_bitboard(ALL_PIECES)
-
-    print(f"\nSide to Move: {'White' if SIDE_TO_MOVE else 'Black'}")
-    print(f"Castling Rights: {CASTLING_RIGHTS}")
-    print(f"En Passant Square: {EN_PASSANT_SQUARE}")
-    print(f"Half Move Counter: {HALF_MOVE_COUNTER}")
-    print(f"Full Move Counter: {FULL_MOVE_COUNTER}")
-    board.push_uci("e2e4")
-    initialize_bitboards(board)
-    print("After Board:")
-    print(board)
-
-    print("\nWhite Pawns Bitboard:")
-    print_bitboard(WHITE_PAWNS)
-
-    print("\nAll Pieces Bitboard:")
-    print_bitboard(ALL_PIECES)
-=======
-    return chess.lsb(king_bb)
->>>>>>> 3cc8978b
+    return chess.lsb(king_bb)