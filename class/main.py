--- conflicted
+++ resolved
@@ -174,12 +174,9 @@
                                 if ((board.turn and self.player_color == 'black') or 
                                     (not board.turn and self.player_color == 'white')):
                                     pygame.display.update()
-<<<<<<< HEAD
-                                    ai_move: chess.Move = self.minmaxAI.calculate_move(board)
-=======
+
                                     #ai_move: chess.Move = minmaxAI.calculate_move(board)
                                     ai_move: chess.Move = self.chess_ai.calculate_move(board)
->>>>>>> 635e0473
                                     from_square: chess.Move.from_square = (
                                         ai_move.from_square
                                     )
